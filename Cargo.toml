[package]
name = "debruijn_mapping"
version = "0.2.0"
authors = ["Avi Srivastava <avi.srivastava@10xgenomics.com>", "Patrick Marks <patrick@10xgenomics.com>", "Joey Arthur <joey.arthur@10xgenomics.com>"]

[dependencies]
<<<<<<< HEAD
bincode = "1.0"
bio = "0.25"
crossbeam = "0.7"
=======
bio = "0.22"
crossbeam = "0.4"
>>>>>>> f44c30fc
debruijn = { git = "https://github.com/10XGenomics/rust-debruijn" }
docopt = "1.0"
failure = "0.1"
flate2 = "1.0"
itertools = "0.7"
lazy_static = "0.2"
log = "0.4"
rayon = "1.0"
regex = "1"
serde = "1.0"
regex = "1"
rust-htslib = "*"
shardio = { git = "https://github.com/10xGenomics/rust-shardio.git" }
pretty_assertions = "0.5.1"

[dependencies.bincode]
version = "1.0"
features = ["i128"]

[dependencies.pretty_env_logger]
git = "https://github.com/k3yavi/pretty-env-logger"
branch = "master"

[dependencies.boomphf]
<<<<<<< HEAD
git = "https://github.com/10XGenomics/rust-boomphf"
branch = "master"
version = "0.4"
features = ["serde"]

[dependencies.smallvec]
features = ["serde"]
version = "0.6.8"
=======
version = "0.5"
>>>>>>> f44c30fc

[profile.release]
debug = true<|MERGE_RESOLUTION|>--- conflicted
+++ resolved
@@ -4,14 +4,8 @@
 authors = ["Avi Srivastava <avi.srivastava@10xgenomics.com>", "Patrick Marks <patrick@10xgenomics.com>", "Joey Arthur <joey.arthur@10xgenomics.com>"]
 
 [dependencies]
-<<<<<<< HEAD
-bincode = "1.0"
-bio = "0.25"
-crossbeam = "0.7"
-=======
 bio = "0.22"
-crossbeam = "0.4"
->>>>>>> f44c30fc
+crossbeam-utils = "0.6"
 debruijn = { git = "https://github.com/10XGenomics/rust-debruijn" }
 docopt = "1.0"
 failure = "0.1"
@@ -22,10 +16,10 @@
 rayon = "1.0"
 regex = "1"
 serde = "1.0"
-regex = "1"
 rust-htslib = "*"
-shardio = { git = "https://github.com/10xGenomics/rust-shardio.git" }
+shardio = "0.5"
 pretty_assertions = "0.5.1"
+boomphf = "0.5"
 
 [dependencies.bincode]
 version = "1.0"
@@ -35,19 +29,9 @@
 git = "https://github.com/k3yavi/pretty-env-logger"
 branch = "master"
 
-[dependencies.boomphf]
-<<<<<<< HEAD
-git = "https://github.com/10XGenomics/rust-boomphf"
-branch = "master"
-version = "0.4"
+[dependencies.smallvec]
+version = "0.6"
 features = ["serde"]
-
-[dependencies.smallvec]
-features = ["serde"]
-version = "0.6.8"
-=======
-version = "0.5"
->>>>>>> f44c30fc
 
 [profile.release]
 debug = true